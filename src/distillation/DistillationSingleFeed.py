import numpy as np
import os, sys

PROJECT_ROOT = os.path.abspath(os.path.join(
            os.path.dirname(__file__), 
            os.pardir)
)
sys.path.append(PROJECT_ROOT) 
from thermo_models.VLEModelBaseClass import *
import matplotlib.pyplot as plt 
import random as rand
from scipy.optimize import fsolve
from scipy.optimize import brentq
from utils.AntoineEquation import *
from thermo_models.RaoultsLawModel import *

#Notes:
#Conditions for a feasible column, profiles match at the feed stage  + no pinch point in between xB and xD
class DistillationModelSingleFeed:
    def __init__(self, thermo_model:VLEModel, xF: np.ndarray, xD: np.ndarray, xB: np.ndarray, reflux = None, boil_up = None, q = 1) -> None:
        """
        DistillationModel constructor

        Args:
            thermo_model (VLEModel): Vapor-Liquid Equilibrium (VLE) model to be used in the distillation process.
            xF (np.ndarray): Mole fraction of each component in the feed.
            xD (np.ndarray): Mole fraction of each component in the distillate.
            xB (np.ndarray): Mole fraction of each component in the bottom product.
            reflux (Optional): Reflux ratio. If not provided, it will be calculated based on other parameters.
            boil_up (Optional): Boil-up ratio. If not provided, it will be calculated based on other parameters.
            q (float, optional): Feed condition (q) where q = 1 represents saturated liquid feed and q = 0 represents saturated vapor feed. Defaults to 1.
        
        Raises:
            ValueError: If the reflux, boil-up and q are not correctly specified. Only two of these parameters can be independently set.
        """
        self.thermo_model = thermo_model
        self.num_comp = thermo_model.num_comp
        
        self.xF = xF
        self.xD = xD
        self.xB = xB
        self.q = q
        
        if reflux is not None and boil_up is not None and q is None:
            self.boil_up = boil_up
            self.reflux = reflux
            self.q = ((boil_up+1)*((xD[0]-xF[0])/(xD[0]-xF[0])))-(reflux*((xF[0]-xB[0])/(xD[0]-xB[0]))) #this one need 1 component
        elif reflux is None and boil_up is not None and q is not None:
            self.boil_up = boil_up
            self.q = q
            self.reflux = (((boil_up+1)*((xD[0]-xF[0])/(xD[0]-xF[0]))) - self.q)/((xF[0]-xB[0])/(xD[0]-xB[0])) #this one need 1 component
        elif reflux is not None and boil_up is None and q is not None:
            self.reflux = reflux
            self.q = q
            self.boil_up = ((self.reflux+self.q)*((self.xF[0]-self.xB[0])/(self.xD[0]-self.xF[0]))) + self.q - 1 #this one need 1 component
        else:
            raise ValueError("Underspecification or overspecification: only 2 variables between reflux, boil up, and q can be provided")
        
    def rectifying_step_xtoy(self, x_r_j:np.ndarray):
        """
        Method to calculate y in the rectifying section of the distillation column from given x.

        Args:
            x_r_j (np.ndarray): Mole fraction of each component in the liquid phase in the rectifying section.

        Returns:
            np.ndarray: Mole fraction of each component in the vapor phase in the rectifying section that corresponds to x_r_j.
        """
        r  = self.reflux
        xD = self.xD

        return ((r/(r+1))*x_r_j)+((1/(r+1))*xD)

    def rectifying_step_ytox(self, y_r_j):
        """
        Method to calculate x in the rectifying section of the distillation column from given y.

        Args:
            y_r_j (float): Mole fraction of each component in the vapor phase in the rectifying section.

        Returns:
            float: Mole fraction of each component in the liquid phase in the rectifying section which corresponds to y_r_j.
        """
        r = self.reflux
        xD = self.xD
        return (((r+1)/r)*y_r_j - (xD/r))
    
    def stripping_step_ytox(self, y_s_j):
        """
        Method to calculate x in the stripping section of the distillation column from given y.

        Args:
            y_s_j (float): Mole fraction of each component in the vapor phase in the stripping section.

        Returns:
            float: Mole fraction of each component in the liquid phase in the stripping section that corresponds to y_s_j.
        """
        boil_up = self.boil_up
        xB      = self.xB
        return ((boil_up/(boil_up+1))*y_s_j)+((1/(boil_up+1))*xB)
    
    def stripping_step_xtoy(self, x_s_j):
        """
        Method to calculate y in the stripping section of the distillation column from given x.

        Args:
            x_s_j (float): Mole fraction of each component in the liquid phase in the stripping section.

        Returns:
            float: Mole fraction of each component in the vapor phase in the stripping section.
        """
        boil_up = self.boil_up
        xB = self.xB
        return ((boil_up+1)/boil_up)*x_s_j - (xB/boil_up)
    
    def compute_equib(self):
        
        x1_space = np.linspace(0, 1, 1000)
        y_array = np.zeros((x1_space.size, 2))
        t_array = np.zeros(x1_space.size)
        
        # Initialize numpy arrays
        x_array = np.zeros((x1_space.size, 2))
        for i, x1 in enumerate(x1_space):

            x_array[i] = [x1, 1 - x1]  # Fill the x_array directly
            solution = self.thermo_model.convert_x_to_y(x_array[i])[0]
            y_array[i] = solution[:-1]
            t_array[i] = solution[-1]
            
        return x_array, y_array, t_array

    '''
    def change_r(self, new_r):

        self.reflux = new_r
        self.boil_up = ((self.reflux+self.q)*((self.xF[0]-self.xB[0])/(self.xD[0]-self.xF[0]))) + self.q - 1
    '''
    
    def set_xD(self, xD_new):
        self.xD = xD_new
        self.boil_up = ((self.reflux+self.q)*((self.xF[0]-self.xB[0])/(self.xD[0]-self.xF[0]))) + self.q - 1
    
    def set_xB(self, xB_new):
        self.xB = xB_new
        self.boil_up = ((self.reflux+self.q)*((self.xF[0]-self.xB[0])/(self.xD[0]-self.xF[0]))) + self.q - 1
        
    def set_xF(self, xF_new):
        self.xF = xF_new
        self.boil_up = ((self.reflux+self.q)*((self.xF[0]-self.xB[0])/(self.xD[0]-self.xF[0]))) + self.q - 1
        
    def set_r(self, r_new):

        self.reflux = r_new
        self.boil_up = ((self.reflux+self.q)*((self.xF[0]-self.xB[0])/(self.xD[0]-self.xF[0]))) + self.q - 1

<<<<<<< HEAD
        return self
=======
    
>>>>>>> b1e3dad6
<|MERGE_RESOLUTION|>--- conflicted
+++ resolved
@@ -154,8 +154,4 @@
         self.reflux = r_new
         self.boil_up = ((self.reflux+self.q)*((self.xF[0]-self.xB[0])/(self.xD[0]-self.xF[0]))) + self.q - 1
 
-<<<<<<< HEAD
-        return self
-=======
-    
->>>>>>> b1e3dad6
+    